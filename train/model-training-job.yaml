--- conflicted
+++ resolved
@@ -14,12 +14,7 @@
       restartPolicy: Never
       containers:
         - name: model-trainer
-<<<<<<< HEAD
           image: chetanstevesai/kit-trainer:1.0.8
-          command: ["python3", "/app/train_and_push.py"]
-=======
-          image: chetanstevesai/kit-trainer:1.0.10
->>>>>>> c436ce7c
           env:
             - name: JOZU_USERNAME
               valueFrom:
